--- conflicted
+++ resolved
@@ -4,15 +4,9 @@
     "provenance": {
         "created by": {
             "name": "metasyn",
-<<<<<<< HEAD
             "version": "0.6.1.dev32+g871b8ec"
         },
         "creation time": "2023-11-21T13:22:03.439633"
-=======
-            "version": "0.6.1.dev32+gd454b49.d20231121"
-        },
-        "creation time": "2023-11-21T12:34:31.732581"
->>>>>>> 25d47538
     },
     "vars": [
         {
