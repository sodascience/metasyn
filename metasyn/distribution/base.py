"""Module for the base distribution and the scipy distribution."""

from __future__ import annotations

from abc import ABC, abstractmethod
from copy import deepcopy
from typing import Iterable, Optional, Sequence, Union

import numpy as np
import pandas as pd
import polars as pl


class BaseDistribution(ABC):
    """Abstract base class to define a distribution.

<<<<<<< HEAD
    All distributions should be derived from this class, and the following
    methods need to be implemented: _fit, draw, _param_dict, _param_schema and default_distribution.
=======
    All distributions should be derived from this class, and should implement the following methods:
    _fit, draw, _param_dict, _param_schema, default_distribution and __init__.
>>>>>>> 1f908f13
    """

    implements: str = "unknown"
    var_type: str = "unknown"
    provenance: str = "builtin"
    privacy: str = "none"
    is_unique: bool = False
    version: str = "1.0"

    @classmethod
    def fit(cls, series: Union[Sequence, pl.Series],
            *args, **kwargs) -> BaseDistribution:
        """Fit the distribution to the series.

        Parameters
        ----------
        series: pandas.Series
            Data to fit the distribution to.

        Returns
        -------
        BaseDistribution:
            Fitted distribution.
        """
        pd_series = cls._to_series(series)
        if len(pd_series) == 0:
            return cls.default_distribution()
        return cls._fit(pd_series, *args, **kwargs)

    @staticmethod
    def _to_series(values: Union[Sequence, pl.Series, pd.Series]):
        if isinstance(values, pl.Series):
            series = values.drop_nulls()
        elif isinstance(values, pd.Series):
            series = pl.Series(values).drop_nulls()  # pylint: disable=assignment-from-no-return
        else:
            series_array = np.array(values)
            series_array = series_array[~np.isnan(series_array)]
            series = pl.Series(series_array)
        return series

    @classmethod
    @abstractmethod
    def _fit(cls, values: pl.Series) -> BaseDistribution:
        """See fit method, but does not need to deal with NA's."""

    @abstractmethod
    def draw(self) -> object:
        """Draw a random element from the fitted distribution."""

    def draw_reset(self) -> None:
        """Reset the drawing of elements to start again."""

    @property
    def _params_formatted(self) -> str:
        return "\n".join(
            f"\t- {param}: {value}" for param,
            value in self._param_dict().items()
        )

    def __str__(self) -> str:
        """Return an easy to read formatted string for the distribution."""
        return (
            f"- Type: {self.implements}\n"
            f"- Provenance: {self.provenance}\n"
            f"- Parameters:\n"
            f"{self._params_formatted}\n"
        )

    @abstractmethod
    def _param_dict(self):
        """Get dictionary with the parameters of the distribution."""

    def to_dict(self) -> dict:
        """Convert the distribution to a dictionary."""
        return {
            "implements": self.implements,
            "version": self.version,
            "provenance": self.provenance,
            "class_name": self.__class__.__name__,
            "is_unique": self.is_unique,
            "parameters": deepcopy(self._param_dict()),
        }

    @classmethod
    @abstractmethod
    def _param_schema(cls):
        """Get schema for the parameters of the distribution."""

    @classmethod
    def schema(cls) -> dict:
        """Create sub-schema to validate GMF file."""
        return {
            "type": "object",
            "properties": {
                "implements": {"const": cls.implements},
                "version": {"type": "string"},
                "provenance": {"const": cls.provenance},
                "class_name": {"const": cls.__name__},
                "is_unique": {"const": cls.is_unique},
                "parameters": {
                    "type": "object",
                    "properties": cls._param_schema(),
                    "required": list(cls.default_distribution()._param_dict())
                }
            },
            "required": ["implements", "provenance", "class_name", "parameters"]
        }

    @classmethod
    def from_dict(cls, dist_dict: dict) -> BaseDistribution:
        """Create a distribution from a dictionary."""
        return cls(**dist_dict["parameters"])

    def information_criterion(self, values: Iterable) -> float:  # pylint: disable=unused-argument
        """Get the BIC value for a particular set of values.

        Parameters
        ----------
        values: array_like
            Values to determine the BIC value of.
        """
        return 0.0

    @classmethod
    def matches_name(cls, name: str) -> bool:
        """Check whether the name matches the distribution.

        Parameters
        ----------
        name: str
            Name to match to the distribution.

        Returns
        -------
        bool:
            Whether the name matches.
        """
        assert cls.implements != "unknown", f"Internal error in class {cls.__name__}"
        return name in (cls.implements.split(".")[1],
                        cls.implements,
                        cls.__name__,
                        )

    @classmethod
    @abstractmethod
    def default_distribution(cls) -> BaseDistribution:
        """Get a distribution with default parameters."""
        return cls()


def metadist(
        implements: Optional[str] = None,
        provenance: Optional[str] = None,
        var_type: Optional[Union[str, list[str]]] = None,
        is_unique: Optional[bool] = None,
        version: Optional[str] = None,
        privacy: Optional[str] = None):
    """Decorate class to create a distribution with the right properties.

    Parameters
    ----------
    implements:
        The distribution ID that it implements, e.g. core.uniform, core.regex.
    provenance:
        Where the distribution came from, which package/plugin implemented it.
    var_type:
        Variable type of the distribution, e.g. continuous, categorical, string.
    is_unique:
        Whether the distribution is unique or not.
    privacy:
        Privacy class/implementation of the distribution.
    version:
        Version of the distribution. Increment this to ensure that compatibility is
        properly handled.

    Returns
    -------
    cls:
        Class with the appropriate class variables.
    """
    def _wrap(cls):
        if implements is not None:
            cls.implements = implements
        if provenance is not None:
            cls.provenance = provenance
        if var_type is not None:
            cls.var_type = var_type
        if is_unique is not None:
            cls.is_unique = is_unique
        if privacy is not None:
            cls.privacy = privacy
        if version is not None:
            cls.version = version
        return cls
    return _wrap


class ScipyDistribution(BaseDistribution):
    """Base class for numerical Scipy distributions.

    This base class makes it easy to implement new numerical
    distributions. One could also use this base class for non-scipy
    distributions, in which case the distribution class should implement
    logpdf, rvs and fit methods.
    """

    @property
    def n_par(self) -> int:
        """int: Number of parameters for distribution."""
        return len(self.par)

    def __getattr__(self, attr: str):
        """Get attribute for easy access to parameters.

        Parameters
        ----------
        attr:
            Attribute to retrieve. If the attribute is a parameter
            name, then retrieve that parameter, otherwise use the default
            implementation for getting the attribute.

        Returns
        -------
        object:
            Parameter or attribute.
        """
        if attr != "par" and attr in self.par:
            return self.par[attr]
        return object.__getattribute__(self, attr)

    @classmethod
    def _fit(cls, values):
        if len(values) == 0:
            return cls.default_distribution()
        param = cls.dist_class.fit(values)
        return cls(*param)

    def _param_dict(self):
        return self.par

    def draw(self):
        return self.dist.rvs()

    def information_criterion(self, values):
        vals = self._to_series(values)
        if len(vals) == 0:
            return 2 * self.n_par
        return self._information_criterion(vals)

    def _information_criterion(self, values):
        return np.log(len(values)) * self.n_par - 2 * np.sum(self.dist.logpdf(values))


@metadist(is_unique=True)
class UniqueDistributionMixin(BaseDistribution):
    """Mixin class to make unique version of base distribution."""

    def __init__(self, *args, **kwargs):
        super().__init__(*args, **kwargs)
        self.key_set: set = set()

    def draw_reset(self):
        self.key_set = set()

    def draw(self) -> object:
        n_retry = 0
        while n_retry < 1e5:
            new_val = super().draw()
            if new_val not in self.key_set:
                self.key_set.add(new_val)
                return new_val
            n_retry += 1
        raise ValueError(f"Failed to draw unique string after {n_retry} tries.")

    def information_criterion(self, values):
        return 9999999<|MERGE_RESOLUTION|>--- conflicted
+++ resolved
@@ -14,13 +14,8 @@
 class BaseDistribution(ABC):
     """Abstract base class to define a distribution.
 
-<<<<<<< HEAD
-    All distributions should be derived from this class, and the following
-    methods need to be implemented: _fit, draw, _param_dict, _param_schema and default_distribution.
-=======
     All distributions should be derived from this class, and should implement the following methods:
     _fit, draw, _param_dict, _param_schema, default_distribution and __init__.
->>>>>>> 1f908f13
     """
 
     implements: str = "unknown"
