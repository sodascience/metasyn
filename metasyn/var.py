--- conflicted
+++ resolved
@@ -54,11 +54,7 @@
                  distribution: BaseDistribution,
                  dtype: str = "unknown",
                  description: Optional[str] = None,
-<<<<<<< HEAD
-                 prop_missing: float = 1.0):
-=======
                  prop_missing: float = 0.0):
->>>>>>> 270bf33b
         self.name = name
         self.var_type = var_type
         self.distribution = distribution
