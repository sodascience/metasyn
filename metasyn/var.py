--- conflicted
+++ resolved
@@ -47,26 +47,19 @@
     description:
         User-provided description of the variable.
 
-<<<<<<< HEAD
     Attributes
     ----------
     dtype : str
         The data type of the original values. Default is "unknown".
     """
 
-=======
->>>>>>> 270bf33b
     def __init__(self,  # pylint: disable=too-many-arguments
                  name: str,
                  var_type: str,
                  distribution: BaseDistribution,
                  dtype: str = "unknown",
                  description: Optional[str] = None,
-<<<<<<< HEAD
-                 prop_missing: float = 1.0):
-=======
                  prop_missing: float = 0.0):
->>>>>>> 270bf33b
         self.name = name
         self.var_type = var_type
         self.distribution = distribution
