--- conflicted
+++ resolved
@@ -24,11 +24,7 @@
 
 
 # The full version, including alpha/beta/rc tags
-<<<<<<< HEAD
-release = '0.6'
-=======
 release = '0.6.0'
->>>>>>> e046be97
 
 
 # -- General configuration ---------------------------------------------------
